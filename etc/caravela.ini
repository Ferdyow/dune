############################################################################
# Copyright 2007-2015 OceanScan - Marine Systems & Technology, Lda.        #
############################################################################
# This file is part of DUNE: Unified Navigation Environment.               #
#                                                                          #
# Commercial Licence Usage                                                 #
# Licencees holding valid commercial DUNE licences may use this file in    #
# accordance with the commercial licence agreement provided with the       #
# Software or, alternatively, in accordance with the terms contained in a  #
# written agreement between you and Universidade do Porto. For licensing   #
# terms, conditions, and further information contact lsts@fe.up.pt.        #
#                                                                          #
# European Union Public Licence - EUPL v.1.1 Usage                         #
# Alternatively, this file may be used under the terms of the EUPL,        #
# Version 1.1 only (the "Licence"), appearing in the file LICENCE.md       #
# included in the packaging of this file. You may not use this work        #
# except in compliance with the Licence. Unless required by applicable     #
# law or agreed to in writing, software distributed under the Licence is   #
# distributed on an "AS IS" basis, WITHOUT WARRANTIES OR CONDITIONS OF     #
# ANY KIND, either express or implied. See the Licence for the specific    #
# language governing permissions and limitations at                        #
# http://ec.europa.eu/idabc/eupl.html.                                     #
############################################################################
# Author: José Braga                                                       #
############################################################################
# ASV Caravela configuration file.                                         #
############################################################################

[Require common/evologics-addresses.ini]
[Require common/imc-addresses.ini]
[Require common/transports.ini]
[Require auv/transports.ini]
[Require auv/plans.ini]
[Require auv/maneuvers.ini]
[Require auv/monitors.ini]
[Require auv/navigation.ini]
[Require auv/supervisors.ini]
[Require auv/general.ini]
[Require hardware/lctr-a6xx/pctlv2.ini]
[Require hardware/lctr-a6xx/gsm-lc2m.ini]
[Require hardware/lctr-a6xx/gps-lc2m.ini]
[Require hardware/lctr-a6xx/limu.ini]
[Require hardware/lctr-a6xx/amc.ini]
[Require hardware/lctr-a6xx/evologics.ini]
[Require hardware/lctr-a6xx/imagenex837b.ini]
[Require hardware/lctr-a6xx/imagenex852.ini]

############################################################################
# General Parameters.                                                      #
############################################################################
[General]
Vehicle                                 = caravela
Absolute Maximum Depth                  = 0
Battery Capacity                        = 2080
Power Model -- Conversion - Watt        = 0, 14, 23.5, 48, 88
Power Model -- Conversion - RPM         = 0, 500, 850, 1200, 1485
Speed Conversion -- Actuation           = 0, 36, 44, 59.4
Speed Conversion -- RPM                 = 0, 900, 1100, 1485
Speed Conversion -- MPS                 = 0, 1, 1.3, 1.8
Maximum Absolute Speed                  = 2.0
Vehicle Type                            = asv

[Monitors.FuelLevel]
Enabled                                 = Never

[Transports.Announce]
Ignored Interfaces                      = eth0:prv
System Type                             = usv

[Transports.Logging]
Flush Interval                          = 0.5

[Transports.MobileInternet]
Enabled                                 = Hardware
Entity Label                            = Mobile Internet
GSM - APN                               = internet
Enable IP Forwarding                    = false
<<<<<<< HEAD
USB Mode Switch                         = false
=======

[Transports.UDP]
Filtered Entities                       = CpuUsage:Daemon,
                                          Distance:Altimeter+DVL Filtered+Echo Sounder,
                                          Temperature:CTD+Depth Sensor+Motor 0+Motor 1+Motor 2+Motor 3,
                                          Voltage:Batteries+Motor 0+Motor 1+Motor 2+Motor 3,
                                          Current:Motor 0+Motor 1+Motor 2+Motor 3,
Rate Limiters                           = AlignmentState:0.5,
                                          CpuUsage:0.2,
                                          Distance:0.2,
                                          EntityState:1,
                                          EstimatedState:2,
                                          Rpm:1,
                                          SimulatedState:0.5,
                                          StorageUsage:0.05,
                                          Voltage:0.1

>>>>>>> 22fcc018
############################################################################
# Navigation.                                                              #
############################################################################

[Navigation.AUV.Navigation]
Depth Sensor                            = false
Reject all LBL ranges                   = true
Distance Between GPS and CG             = 0.14
Entity Label - Altitude - Hardware      = Echo Sounder

############################################################################
# Control.                                                                 #
############################################################################

[Control.ASV.HeadingAndSpeed]
Enabled                                 = Always
Entity Label                            = Heading & Speed Controller
Maximum Thrust Actuation                = 1.0
Maximum Thrust Differential Actuation   = 0.2
Ramp Actuation Limit                    = 0.0
Hardware RPMs Control                   = true
RPMs at Maximum Thrust                  = 2500
RPMs PID Gains                          = 0.2e-3, 0.21e-3, 29.0e-6
RPMs Feedforward Gain                   = 0.46e-3
MPS PID Gains                           = 0.0, 25.0, 0.0
MPS Integral Limit                      = 400.0
MPS Feedforward Gain                    = 1000.0
Minimum RPM Limit                       = 200
Maximum RPM Limit                       = 2000
Maximum RPM Acceleration                = 160
Yaw PID Gains                           = 1.5, 0.0, 0.0
Maximum Heading Error to Thrust         = 60.0
Entity Label - Port Motor               = Motor - Port
Entity Label - Starboard Motor          = Motor - Starboard
Share Saturation                        = true
Log PID Parcels                         = true
Debug Level                             = Spew

[Control.Path.VectorField]
Enabled                                 = Always
Entity Label                            = Path Control
Debug Level                             = None
ETA Minimum Speed                       = 0.1
Control Frequency                       = 10
Along-track -- Monitor                  = false
Along-track -- Check Period             = 20
Along-track -- Minimum Speed            = 0.05
Along-track -- Minimum Yaw              = 2
Cross-track -- Monitor                  = false
Cross-track -- Nav. Unc. Factor         = 1
Cross-track -- Distance Limit           = 25
Cross-track -- Time Limit               = 20
Position Jump Threshold                 = 10.0
Position Jump Time Factor               = 0.5
ETA Minimum Speed                       = 0.1
New Reference Timeout                   = 5.0
Course Control                          = false
Corridor -- Width                       = 2.5
Corridor -- Entry Angle                 = 15.0
Extended Control -- Enabled             = false
Extended Control -- Controller Gain     = 1.0
Extended Control -- Turn Rate Gain      = 1.0
Bottom Track -- Enabled                 = false
Bottom Track -- Forward Samples         = 7
Bottom Track -- Safe Pitch              = 35.0
Bottom Track -- Minimum Range           = 4.0
Bottom Track -- Slope Hysteresis        = 1.5
Bottom Track -- Check Trend             = false
Bottom Track -- Execution Frequency     = 5
Bottom Track -- Depth Avoidance         = true
Bottom Track -- Admissible Altitude     = 2.5

[Control.ASV.RemoteOperation]
Enabled                                 = Always
Entity Label                            = Remote Control
Execution Frequency                     = 10
Connection Timeout                      = 2.0

############################################################################
# Maneuvers.                                                               #
############################################################################

[Maneuver.FollowSystem]
Enabled                                 = Never

[Maneuver.FollowTrajectory]
Enabled                                 = Never

[Maneuver.VehicleFormation.SMC]
Enabled                                 = Never

[Maneuver.FollowReference.AUV]
Enabled                                 = Always
Entity Label                            = Follow Reference Maneuver
Horizontal Tolerance                    = 15.0
Vertical Tolerance                      = 1.0
Loitering Radius                        = 7.5
Default Speed                           = 1.2
Default Speed Units                     = m/s
Default Z                               = 0
Default Z Units                         = DEPTH

############################################################################
# Monitors.                                                                #
############################################################################

[Monitors.Entities]
Default Monitoring                      = Daemon,
                                          GPS,
                                          Navigation,
                                          Operational Limits,
                                          Path Control

Default Monitoring -- Hardware          = Clock,
                                          Collisions,
                                          Leak Sensor,
                                          Motor Controller - Port,
                                          Motor Controller - Starboard

[Monitors.Medium]
Enabled                                 = Never

[Monitors.Servos]
Enabled                                 = Never

[Monitors.Emergency]
SMS Recipient Number                    = +351933651186

############################################################################
# Hardware.                                                                #
############################################################################

[Actuators.AMC]
Motor 1 - State                         = false
Motor 2 - State                         = false
Motor 0 - Orientation                   = -1
Motor 3 - Orientation                   = 1

[Sensors.GPS]
Enabled                                 = Hardware
Entity Label                            = GPS
Serial Port - Device                    = /dev/uart/8
Serial Port - Baud Rate                 = 115200
Sentence Order                          = GPZDA, GPGGA, GPRMC, GPVTG

[Sensors.LIMU]
Hard-Iron Calibration                   = 0.0590, -0.0907, 0.0000

[Sensors.Imagenex837B]
X-Axis Distance to GPS                  = -0.14
IPv4 Address                            = 192.168.0.2
TCP Port                                = 4040
Auto Gain Mode                          = false

[Sensors.Imagenex852]
Sonar position                          = 0.02, 0.00, 0.62
Sonar orientation                       = 0, -90, 0
Serial Port - Device                    = /dev/uart/9
Automatic Activation                    = false

[Require hardware/lctr-a6xx/sch311x.ini]

[Supervisors.Power]
Enabled                                 = Hardware
Entity Label                            = Power Supervisor
Main Power Channel                      = System
Command - On Power Down                 = services syslog stop && mount -o remount,ro /opt
Command - On Power Down Abort           = mount -o remount,rw /opt && services syslog restart

# PCTL
[Power.PCTLv2]
ADC Reference Voltage                   = 1.095
Minimum Operating Voltage               = 11.5
Power Channel 1 - Name                  = Right Camera
Power Channel 1 - State                 = 1
Power Channel 2 - Name                  = Emergency
Power Channel 2 - State                 = 1
Power Channel 4 - Name                  = Acoustic Modem
Power Channel 4 - State                 = 1
Power Channel 5 - Name                  = GPS
Power Channel 5 - State                 = 1
Power Channel 7 - Name                  = N/C (Bout_4)
Power Channel 7 - State                 = 0
Power Channel 9 - Name                  = N/C (+5V_2)
Power Channel 9 - State                 = 0
Power Channel 11 - Name                 = CPU AUX (RPI2)
Power Channel 11 - State                = 1
Power Channel 12 - Name                 = Motor Controller
Power Channel 12 - State                = 1
Power Channel 13 - Name                 = N/C (+5V_6)
Power Channel 13 - State                = 0
Power Channel 15 - Name                 = Left Camera
Power Channel 15 - State                = 1

[Transports.GSM]
Serial Port - Device                    = /dev/ttyUSB4
Debug Level                             = Spew

############################################################################
# Simulators.                                                              #
############################################################################

[Require common/vsim-models.ini]

# Vehicle simulator.
[Simulators.VSIM]
Enabled                                 = Simulation
Entity Label                            = Simulation Engine
Execution Frequency                     = 25
Stream Speed East                       = 0
Stream Speed North                      = 0

# GPS simulator.
[Simulators.GPS]
Enabled                                 = Simulation
Execution Frequency                     = 1
Entity Label                            = GPS
Number of Satellites                    = 8
HACC                                    = 2
HDOP                                    = 0.9
Activation Depth                        = 0.2
Report Ground Velocity                  = false
Report Yaw                              = false
Initial Position                        = 41.1850, -8.7062

# Port motor.
[Simulators.Motor/Port]
Enabled                                 = Simulation
Entity Label                            = Motor - Port
Execution Frequency                     = 20
Thruster Act to RPM Factor              = 9.55, 2450.40
Thruster Id                             = 0

# Starboard motor.
[Simulators.Motor/Starboard]
Enabled                                 = Simulation
Entity Label                            = Motor - Starboard
Execution Frequency                     = 20
Thruster Act to RPM Factor              = 9.55, 2450.40
Thruster Id                             = 1

# Acoustic Modem
[Transports.Evologics]
Enabled                                 = Hardware
IPv4 Address                            = 10.0.50.5

[Transports.UAN]
Enabled                                 = Hardware
Entity Label                            = Acoustic Access Controller
Enable Reports                          = true

[Maneuver.RowsCoverage]
Enabled                                 = Always<|MERGE_RESOLUTION|>--- conflicted
+++ resolved
@@ -75,9 +75,7 @@
 Entity Label                            = Mobile Internet
 GSM - APN                               = internet
 Enable IP Forwarding                    = false
-<<<<<<< HEAD
 USB Mode Switch                         = false
-=======
 
 [Transports.UDP]
 Filtered Entities                       = CpuUsage:Daemon,
@@ -95,7 +93,6 @@
                                           StorageUsage:0.05,
                                           Voltage:0.1
 
->>>>>>> 22fcc018
 ############################################################################
 # Navigation.                                                              #
 ############################################################################
