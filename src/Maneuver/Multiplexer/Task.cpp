//***************************************************************************
// Copyright 2007-2016 Universidade do Porto - Faculdade de Engenharia      *
// Laboratório de Sistemas e Tecnologia Subaquática (LSTS)                  *
//***************************************************************************
// This file is part of DUNE: Unified Navigation Environment.               *
//                                                                          *
// Commercial Licence Usage                                                 *
// Licencees holding valid commercial DUNE licences may use this file in    *
// accordance with the commercial licence agreement provided with the       *
// Software or, alternatively, in accordance with the terms contained in a  *
// written agreement between you and Universidade do Porto. For licensing   *
// terms, conditions, and further information contact lsts@fe.up.pt.        *
//                                                                          *
// European Union Public Licence - EUPL v.1.1 Usage                         *
// Alternatively, this file may be used under the terms of the EUPL,        *
// Version 1.1 only (the "Licence"), appearing in the file LICENCE.md       *
// included in the packaging of this file. You may not use this work        *
// except in compliance with the Licence. Unless required by applicable     *
// law or agreed to in writing, software distributed under the Licence is   *
// distributed on an "AS IS" basis, WITHOUT WARRANTIES OR CONDITIONS OF     *
// ANY KIND, either express or implied. See the Licence for the specific    *
// language governing permissions and limitations at                        *
// http://ec.europa.eu/idabc/eupl.html.                                     *
//***************************************************************************
// Author: Pedro Calado                                                     *
// Author: Eduardo Marques (original maneuver implementation)               *
//***************************************************************************

// ISO C++ 98 headers.
#include <algorithm>
#include <vector>
#include <string>

// DUNE headers.
#include <DUNE/DUNE.hpp>

// Local headers.
#include "Idle.hpp"
#include "Goto.hpp"
#include "Launch.hpp"
#include "Loiter.hpp"
#include "StationKeeping.hpp"
#include "YoYo.hpp"
#include "Rows.hpp"
#include "FollowPath.hpp"
#include "Elevator.hpp"
#include "PopUp.hpp"
#include "Dislodge.hpp"
#include "MuxedManeuver.hpp"
#include "ScheduledGoto.hpp"

namespace Maneuver
{
  namespace Multiplexer
  {
    using DUNE_NAMESPACES;

    static const std::string c_names[] = {"IdleManeuver", "Goto", "Launch", "Loiter",
                                          "StationKeeping", "YoYo", "Rows",
                                          "FollowPath", "Elevator", "PopUp",
<<<<<<< HEAD
                                          "Dislodge","ScheduledGoto","Drop"};
=======
                                          "Dislodge"};
>>>>>>> cac709e2

    enum ManeuverType
    {
      //! Type Idle
      TYPE_IDLE = 0,
      //! Type Goto
      TYPE_GOTO,
      //! Type Launch
      TYPE_LAUNCH,
      //! Type Loiter
      TYPE_LOITER,
      //! Type StationKeeping
      TYPE_SKEEP,
      //! Type Yoyo
      TYPE_YOYO,
      //! Type Rows
      TYPE_ROWS,
      //! Type FollowPath
      TYPE_FOLLOWPATH,
      //! Type Elevator
      TYPE_ELEVATOR,
      //! Type PopUp
      TYPE_POPUP,
      //! Type Dislodge
      TYPE_DISLODGE,
<<<<<<< HEAD
      //! Type Drop
      TYPE_DROP,
      //! Type ScheduledGoto
      TYPE_SCHEDULEDGOTO,
=======
>>>>>>> cac709e2
      //! Total number of maneuvers
      TYPE_TOTAL
    };

    struct Arguments
    {
      //! Entity labels
      std::string labels[TYPE_TOTAL];
      //! List of not supported maneuvers
      std::vector<std::string> unsupported;
      //! Loiter Arguments
      LoiterArgs loiter;
      //! StationKeeping Arguments
      StationKeepingArgs sk;
      //! Yoyo Arguments
      YoYoArgs yoyo;
      //! Elevator Arguments
      ElevatorArgs elevator;
      //! PopUp Arguments
      PopUpArgs popup;
      //! Dislodge Arguments
      DislodgeArgs dislodge;
      //! Drop Arguments
      DropArgs drop;
      //!
      ScheduledArgs scheduled;
    };

    struct Task: public DUNE::Maneuvers::Maneuver
    {
      //! Type of maneuver to perform
      ManeuverType m_type;
      //! Array of entity ids
      unsigned m_ents[TYPE_TOTAL];
      //! Vector of supported maneuver IDs
      std::vector<uint32_t> m_supported;
      //! Map of message id to maneuver type
      typedef std::map<uint32_t, uint8_t> MultiplexMap;
      MultiplexMap m_map;
      //! Array of AbstractMuxes
      AbstractMux* m_maneuvers[TYPE_TOTAL];
      //! Task arguments
      Arguments m_args;

      Task(const std::string& name, Tasks::Context& ctx):
        DUNE::Maneuvers::Maneuver(name, ctx)
      {
        for (unsigned i = 0; i < TYPE_TOTAL; i++)
        {
          param("Entity Label -- " + c_names[i], m_args.labels[i])
          .defaultValue(c_names[i] + " Maneuver")
          .description(c_names[i] + " maneuver's entity label");
        }

        param("Unsupported", m_args.unsupported)
        .defaultValue("")
        .description("List of unsupported maneuvers");

        param("Loiter -- Minimum Radius", m_args.loiter.min_radius)
        .defaultValue("10.0")
        .description("Minimum radius for Loiter to prevent incompatibility with path controller");

        param("StationKeeping -- Minimum Radius", m_args.sk.min_radius)
        .defaultValue("10.0")
        .description("Minimum radius for StationKeeping to prevent incompatibility with path controller");

        param("YoYo -- Maximum Pitch Variation", m_args.yoyo.variation)
        .defaultValue("2")
        .units(Units::Degree)
        .description("Maximum pitch variation step when changing z direction");

        param("YoYo -- Check Path Errors", m_args.yoyo.check_errors)
        .defaultValue("false")
        .description("True if we should check path errors and stabilize pitch");

        param("YoYo -- Maximum Cross Track Error", m_args.yoyo.u_ctrack)
        .defaultValue("6")
        .units(Units::Meter)
        .description("Maximum cross track error admissible");

        param("YoYo -- Maximum Course Error", m_args.yoyo.u_course)
        .defaultValue("15")
        .units(Units::Degree)
        .description("Maximum course error admissible");

        param("YoYo -- Minimum Altitude Reference", m_args.yoyo.min_alt)
        .defaultValue("5.0")
        .minimumValue("1.0")
        .units(Units::Meter)
        .description("Minimum admissible altitude reference");

        param("Elevator -- Radius Tolerance", m_args.elevator.radius_tolerance)
        .defaultValue("2.0")
        .units(Units::Meter)
        .description("Distance tolerance to start loitering near elevator's location");

        param("Elevator -- VMonitor -- Minimum Speed", m_args.elevator.vmonitor_speed)
        .defaultValue("-1.0")
        .units(Units::MeterPerSecond)
        .description("Negative values will disable vertical progress monitor");

        param("Elevator -- VMonitor -- Timeout", m_args.elevator.vmonitor_timeout)
        .defaultValue("15.0")
        .units(Units::Second)
        .description("Timeout when progress is below the specified value");

        param("Elevator -- Minimum Radius", m_args.elevator.min_radius)
        .defaultValue("10.0")
        .units(Units::Meter)
        .description("Minimum radius to prevent incompatibility with path controller");

        param("PopUp -- Minimum Satellites", m_args.popup.min_sats)
        .defaultValue("7")
        .description("Least number of satellites to accept fixes");

        param("PopUp -- Minimum Distance", m_args.popup.min_distance)
        .defaultValue("3.0")
        .units(Units::Meter)
        .description("Minimum distance between gps_fix position and the estimated state");

        param("PopUp -- Elevator Radius", m_args.popup.elev_radius)
        .defaultValue("15.0")
        .units(Units::Meter)
        .description("Radius for the elevator behavior");

        param("PopUp -- Maximum Distance From Station", m_args.popup.max_sk_dist)
        .defaultValue("15.0")
        .units(Units::Meter)
        .description("Maximum distance from station keeping radial circle");

        param("PopUp -- Report at PopUps", m_args.popup.report)
        .defaultValue("false")
        .description("Request reports when popping at surface");

        param("Dislodge -- Bursts", m_args.dislodge.bursts)
        .defaultValue("5")
        .description("Number of bursts with the motor");

        param("Dislodge -- Attempts", m_args.dislodge.attempts)
        .defaultValue("5")
        .description("Number of total attempts");

        param("Dislodge -- Burst Time", m_args.dislodge.burst_time)
        .defaultValue("10.0")
        .units(Units::Second)
        .description("Burst duration");

        param("Dislodge -- Interval Time", m_args.dislodge.interval_time)
        .defaultValue("5.0")
        .units(Units::Second)
        .description("Time interval between bursts");

        param("Dislodge -- Minimum Distance", m_args.dislodge.min_distance)
        .defaultValue("3.0")
        .units(Units::Meter)
        .description("Minimum distance to ground or object to stop burst");

        param("Dislodge -- Safe Depth Gap", m_args.dislodge.safe_gap)
        .defaultValue("3.0")
        .units(Units::Meter)
        .description("Safe depth change to consider the maneuver was successful");

        param("Dislodge -- Safe Depth Gap", m_args.dislodge.safe_gap)
        .defaultValue("3.0")
        .units(Units::Meter)
        .description("Safe depth change to consider the maneuver was successful");

        param("ScheduledGoto -- Minimum Speed", m_args.scheduled.min_speed)
        .defaultValue("0.7")
        .units(Units::MeterPerSecond)
        .description("Move only at speeds higher than the minimum speed");

        param("ScheduledGoto -- Maximum Speed", m_args.scheduled.max_speed)
        .defaultValue("1.6")
        .units(Units::MeterPerSecond)
        .description("Maximum commanded speed");

        param("Drop -- Servo Id", m_args.drop.servoId)
          .defaultValue("25")
          .description("Servo Id.");

        param("Drop -- Servo Value", m_args.drop.servoValue)
          .defaultValue("3.14159")
          .description("Servo Value in radians.");

        m_ctx.config.get("General", "Underwater Depth Threshold", "0.3", m_args.dislodge.depth_threshold);

        for (unsigned i = 0; i < TYPE_TOTAL; ++i)
          m_maneuvers[i] = NULL;

        bind<IMC::EstimatedState>(this);
        bind<IMC::GpsFix>(this);
        bind<IMC::VehicleMedium>(this);
      }

      void
      onUpdateParameters(void)
      {
        if (paramChanged(m_args.yoyo.variation))
          m_args.yoyo.variation = Angles::radians(m_args.yoyo.variation);

        if (paramChanged(m_args.yoyo.u_course))
          m_args.yoyo.u_course = Angles::radians(m_args.yoyo.u_course);

        if (paramChanged(m_args.unsupported))
        {
          // Deal with unsupported maneuvers
          for (unsigned i = 0; i < TYPE_TOTAL; i++)
          {
            std::vector<std::string>::const_iterator itr;

            itr = std::find(m_args.unsupported.begin(),
                            m_args.unsupported.end(),
                            c_names[i]);

            if (itr == m_args.unsupported.end())
            {
              uint32_t id = IMC::Factory::getIdFromAbbrev(c_names[i]);
              m_map.insert(std::pair<uint32_t, uint8_t>(id, i));
              m_supported.push_back(id);
            }
          }
        }
      }

      void
      onResourceInitialization(void)
      {
        Maneuver::onResourceInitialization();

        bindToManeuvers<Task>(this, m_supported);
      }

      template <typename Type, typename Args>
      AbstractMux*
      create(Args* args)
      {
        Type* mux = new Type(static_cast<Maneuvers::Maneuver*>(this), args);
        return static_cast<AbstractMux*>(mux);
      }

      template <typename Type>
      AbstractMux*
      create(void)
      {
        Type* mux = new Type(static_cast<Maneuvers::Maneuver*>(this));
        return static_cast<AbstractMux*>(mux);
      }

      void
      onResourceAcquisition(void)
      {
        m_maneuvers[TYPE_IDLE] = create<Idle>();
        m_maneuvers[TYPE_GOTO] = create<Goto>();
        m_maneuvers[TYPE_LAUNCH] = create<Launch>();
        m_maneuvers[TYPE_LOITER] = create<Loiter>(&m_args.loiter);
        m_maneuvers[TYPE_SKEEP] = create<StationKeeping>(&m_args.sk);
        m_maneuvers[TYPE_YOYO] = create<YoYo>(&m_args.yoyo);
        m_maneuvers[TYPE_ROWS] = create<Rows>();
        m_maneuvers[TYPE_FOLLOWPATH] = create<FollowPath>();
        m_maneuvers[TYPE_ELEVATOR] = create<Elevator>(&m_args.elevator);
        m_maneuvers[TYPE_POPUP] = create<PopUp>(&m_args.popup);
        m_maneuvers[TYPE_DISLODGE] = create<Dislodge>(&m_args.dislodge);
<<<<<<< HEAD
        m_maneuvers[TYPE_DROP] = create<Drop>(&m_args.drop);
        m_maneuvers[TYPE_SCHEDULEDGOTO] = create<ScheduledGoto>(&m_args.scheduled);
=======
>>>>>>> cac709e2
      }

      void
      onResourceRelease(void)
      {
        for (unsigned i = 0; i < TYPE_TOTAL; ++i)
          Memory::clear(m_maneuvers[i]);
      }

      void
      onEntityReservation(void)
      {
        Maneuver::onEntityReservation();

        for (unsigned i = 0; i < TYPE_TOTAL; i++)
          m_ents[i] = reserveEntity(m_args.labels[i]);
      }

      void
      onManeuverDeactivation(void)
      {
        setEntityId(getEntityId());
      }

      void
      changeEntity(void)
      {
        setEntityId(m_ents[m_type]);
      }

      void
      consume(const IMC::Maneuver* maneuver)
      {
        MultiplexMap::const_iterator itr = m_map.find(maneuver->getId());
        if (itr == m_map.end())
        {
          signalError(DTR("unsupported maneuver"));
          return;
        }

        m_type = (ManeuverType)itr->second;
        changeEntity();

        if (m_type >= TYPE_TOTAL)
        {
          signalError(DTR("wrong maneuver type"));
          return;
        }

        m_maneuvers[m_type]->start(maneuver);
      }

      void
      consume(const IMC::EstimatedState* msg)
      {
        if (msg->getSource() != getSystemId())
          return;

        m_maneuvers[m_type]->onEstimatedState(msg);
      }

      void
      consume(const IMC::GpsFix* msg)
      {
        m_maneuvers[m_type]->onGpsFix(msg);
      }

      void
      consume(const IMC::VehicleMedium* msg)
      {
        m_maneuvers[m_type]->onVehicleMedium(msg);
      }

      void
      onPathControlState(const IMC::PathControlState* pcs)
      {
        m_maneuvers[m_type]->onPathControlState(pcs);
      }

      void
      onStateReport(void)
      {
        m_maneuvers[m_type]->onStateReport();
      }
    };
  }
}

DUNE_TASK<|MERGE_RESOLUTION|>--- conflicted
+++ resolved
@@ -48,6 +48,7 @@
 #include "Dislodge.hpp"
 #include "MuxedManeuver.hpp"
 #include "ScheduledGoto.hpp"
+#include "Drop.hpp"
 
 namespace Maneuver
 {
@@ -58,11 +59,7 @@
     static const std::string c_names[] = {"IdleManeuver", "Goto", "Launch", "Loiter",
                                           "StationKeeping", "YoYo", "Rows",
                                           "FollowPath", "Elevator", "PopUp",
-<<<<<<< HEAD
                                           "Dislodge","ScheduledGoto","Drop"};
-=======
-                                          "Dislodge"};
->>>>>>> cac709e2
 
     enum ManeuverType
     {
@@ -88,13 +85,10 @@
       TYPE_POPUP,
       //! Type Dislodge
       TYPE_DISLODGE,
-<<<<<<< HEAD
       //! Type Drop
       TYPE_DROP,
       //! Type ScheduledGoto
       TYPE_SCHEDULEDGOTO,
-=======
->>>>>>> cac709e2
       //! Total number of maneuvers
       TYPE_TOTAL
     };
@@ -273,7 +267,7 @@
         .description("Maximum commanded speed");
 
         param("Drop -- Servo Id", m_args.drop.servoId)
-          .defaultValue("25")
+          .defaultValue("2")
           .description("Servo Id.");
 
         param("Drop -- Servo Value", m_args.drop.servoValue)
@@ -358,11 +352,8 @@
         m_maneuvers[TYPE_ELEVATOR] = create<Elevator>(&m_args.elevator);
         m_maneuvers[TYPE_POPUP] = create<PopUp>(&m_args.popup);
         m_maneuvers[TYPE_DISLODGE] = create<Dislodge>(&m_args.dislodge);
-<<<<<<< HEAD
         m_maneuvers[TYPE_DROP] = create<Drop>(&m_args.drop);
         m_maneuvers[TYPE_SCHEDULEDGOTO] = create<ScheduledGoto>(&m_args.scheduled);
-=======
->>>>>>> cac709e2
       }
 
       void
