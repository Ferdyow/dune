--- conflicted
+++ resolved
@@ -65,11 +65,7 @@
     static const std::string c_names[] = {"IdleManeuver", "Goto", "Launch", "Loiter",
                                           "StationKeeping", "YoYo", "Rows",
                                           "FollowPath", "Elevator", "PopUp",
-<<<<<<< HEAD
-                                          "Dislodge","ScheduledGoto", "Takeoff", "Land","Drop","Sample"};
-=======
-                                          "Dislodge","ScheduledGoto","Drop","Sample","Handover"};
->>>>>>> 36e4cee6
+                                          "Dislodge","ScheduledGoto", "Takeoff", "Land","Drop","Sample","Handover"};
 
     enum ManeuverType
     {
