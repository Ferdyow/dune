--- conflicted
+++ resolved
@@ -1670,30 +1670,15 @@
           mavlink_global_position_int_t gp;
           mavlink_msg_global_position_int_decode(msg, &gp);
 
-<<<<<<< HEAD
-          // We need to wait untill we know the vehicle type to handle this
+          // We need to wait until we know the vehicle type to handle this
           if (m_vehicle_type == VEHICLE_UNKNOWN)
             return;
 
-          double lat = Angles::radians((double)gp.lat * 1e-07);
-          double lon = Angles::radians((double)gp.lon * 1e-07);
-
-          m_lat = (double)gp.lat * 1e-07;
-          m_lon = (double)gp.lon * 1e-07;
-          if (m_vehicle_type == VEHICLE_COPTER)
-            m_hae_msl = (double) gp.alt * 1.0e-3;
-
-          double d = WGS84::distance(m_ref_lat, m_ref_lon, m_ref_hae,
-                                     lat, lon, getHeight());
-
-          if (d > 1000.0)
-=======
           m_lat = Angles::radians((double)gp.lat * 1e-07);
           m_lon = Angles::radians((double)gp.lon * 1e-07);
           m_hae_msl = (double) gp.alt * 1e-3;   //MSL
 
           if (m_args.convert_msl)
->>>>>>> a818c0f6
           {
             if (m_ground || m_reboot)
             {
@@ -1727,15 +1712,6 @@
 
           m_estate.alt = (double) gp.relative_alt * 1e-3;   //AGL (relative to home altitude)
           m_estate.depth = -1;
-<<<<<<< HEAD
-          m_estate.alt = -1;
-
-          if (m_vehicle_type == VEHICLE_COPTER)
-            m_estate.alt = gp.relative_alt * 1e-3;
-
-
-=======
->>>>>>> a818c0f6
         }
 
         float
@@ -2198,11 +2174,6 @@
           ias.value = (fp64_t)vfr_hud.airspeed;
           gs.value = (fp64_t)vfr_hud.groundspeed;
           m_gnd_speed = (int)vfr_hud.groundspeed;
-<<<<<<< HEAD
-          if (m_vehicle_type != VEHICLE_COPTER)
-            m_hae_msl = vfr_hud.alt;
-=======
->>>>>>> a818c0f6
 
           dispatch(ias);
           dispatch(gs);
