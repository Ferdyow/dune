--- conflicted
+++ resolved
@@ -26,11 +26,7 @@
 //***************************************************************************
 // Automatically generated.                                                 *
 //***************************************************************************
-<<<<<<< HEAD
-// IMC XML MD5: 73b91babb844cbd885fecbb79bb415cd                            *
-=======
 // IMC XML MD5: bd24744a7b3932c3a956ddc60e9abdd6                            *
->>>>>>> bbfaefc5
 //***************************************************************************
 
 #ifndef DUNE_IMC_CONSTANTS_HPP_INCLUDED_
@@ -39,15 +35,9 @@
 //! IMC version string.
 #define DUNE_IMC_CONST_VERSION "5.4.4"
 //! Git repository information.
-<<<<<<< HEAD
-#define DUNE_IMC_CONST_GIT_INFO "2014-11-14 30d487e  (HEAD, origin/feature/formation-flight, feature/formation-flight)"
-//! MD5 sum of XML specification file.
-#define DUNE_IMC_CONST_MD5 "73b91babb844cbd885fecbb79bb415cd"
-=======
 #define DUNE_IMC_CONST_GIT_INFO "2015-03-27 c2c436b  (HEAD, tag: imc-5.4.4, origin/master, origin/HEAD, master)"
 //! MD5 sum of XML specification file.
 #define DUNE_IMC_CONST_MD5 "bd24744a7b3932c3a956ddc60e9abdd6"
->>>>>>> bbfaefc5
 //! Synchronization number.
 #define DUNE_IMC_CONST_SYNC 0xFE54
 //! Reversed synchronization number.
